import logger from '../logger';
import * as WebSocket from 'ws';
import { Block, TransactionExtended, WebsocketResponse, MempoolBlock, OptimizedStatistic } from '../interfaces';
import blocks from './blocks';
import memPool from './mempool';
import backendInfo from './backend-info';
import mempoolBlocks from './mempool-blocks';
import fiatConversion from './fiat-conversion';
import { Common } from './common';

class WebsocketHandler {
  private wss: WebSocket.Server | undefined;
  private nativeAssetId = '6f0279e9ed041c3d710a9f57d0c02928416460c4b722ae3457a11eec381c526d';
  private extraInitProperties = {};

  constructor() { }

  setWebsocketServer(wss: WebSocket.Server) {
    this.wss = wss;
  }

  setExtraInitProperties(property: string, value: any) {
    this.extraInitProperties[property] = value;
  }

  setupConnectionHandling() {
    if (!this.wss) {
      throw new Error('WebSocket.Server is not set');
    }

    this.wss.on('connection', (client: WebSocket) => {
      client.on('error', logger.info);
      client.on('message', (message: string) => {
        try {
          const parsedMessage: WebsocketResponse = JSON.parse(message);
          const response = {};

          if (parsedMessage.action === 'want') {
            client['want-blocks'] = parsedMessage.data.indexOf('blocks') > -1;
            client['want-mempool-blocks'] = parsedMessage.data.indexOf('mempool-blocks') > -1;
            client['want-live-2h-chart'] = parsedMessage.data.indexOf('live-2h-chart') > -1;
            client['want-stats'] = parsedMessage.data.indexOf('stats') > -1;
          }

          if (parsedMessage && parsedMessage['track-tx']) {
            if (/^[a-fA-F0-9]{64}$/.test(parsedMessage['track-tx'])) {
              client['track-tx'] = parsedMessage['track-tx'];
              // Client is telling the transaction wasn't found but it might have appeared before we had the time to start watching for it
              if (parsedMessage['watch-mempool']) {
                const tx = memPool.getMempool()[client['track-tx']];
                if (tx) {
                  response['tx'] = tx;
                } else {
                  client['track-mempool-tx'] = parsedMessage['track-tx'];
                }
              }
            } else {
              client['track-tx'] = null;
            }
          }

          if (parsedMessage && parsedMessage['track-address']) {
            if (/^([a-km-zA-HJ-NP-Z1-9]{26,35}|[a-km-zA-HJ-NP-Z1-9]{80}|[a-z]{2,5}1[ac-hj-np-z02-9]{8,87})$/
              .test(parsedMessage['track-address'])) {
              client['track-address'] = parsedMessage['track-address'];
            } else {
              client['track-address'] = null;
            }
          }

          if (parsedMessage && parsedMessage['track-asset']) {
            if (/^[a-fA-F0-9]{64}$/.test(parsedMessage['track-asset'])) {
              client['track-asset'] = parsedMessage['track-asset'];
            } else {
              client['track-asset'] = null;
            }
          }

          if (parsedMessage.action === 'init') {
            const _blocks = blocks.getBlocks();
            if (!_blocks) {
              return;
            }
<<<<<<< HEAD
            client.send(JSON.stringify({
              'mempoolInfo': memPool.getMempoolInfo(),
              'vBytesPerSecond': memPool.getVBytesPerSecond(),
              'lastDifficultyAdjustment': blocks.getLastDifficultyAdjustmentTime(),
              'blocks': _blocks,
              'conversions': fiatConversion.getConversionRates(),
              'mempool-blocks': mempoolBlocks.getMempoolBlocks(),
              'transactions': memPool.getLatestTransactions(),
              'git-commit': backendInfo.gitCommitHash,
              'hostname': backendInfo.hostname,
              ...this.extraInitProperties
            }));
=======
            client.send(JSON.stringify(this.getInitData(_blocks)));
>>>>>>> 827c5d12
          }

          if (parsedMessage.action === 'ping') {
            response['pong'] = true;
          }

          if (parsedMessage['track-donation'] && parsedMessage['track-donation'].length === 22) {
            client['track-donation'] = parsedMessage['track-donation'];
          }

          if (Object.keys(response).length) {
            client.send(JSON.stringify(response));
          }
        } catch (e) {
          logger.debug('Error parsing websocket message: ' + e.message || e);
        }
      });
    });
  }

  handleNewDonation(id: string) {
    if (!this.wss) {
      throw new Error('WebSocket.Server is not set');
    }

    this.wss.clients.forEach((client: WebSocket) => {
      if (client.readyState !== WebSocket.OPEN) {
        return;
      }
      if (client['track-donation'] === id) {
        client.send(JSON.stringify({ donationConfirmed: true }));
      }
    });
  }

  getInitData(_blocks?: Block[]) {
    if (!_blocks) {
      _blocks = blocks.getBlocks();
    }
    return {
      'mempoolInfo': memPool.getMempoolInfo(),
      'vBytesPerSecond': memPool.getVBytesPerSecond(),
      'lastDifficultyAdjustment': blocks.getLastDifficultyAdjustmentTime(),
      'blocks': _blocks,
      'conversions': fiatConversion.getTickers()['BTCUSD'],
      'mempool-blocks': mempoolBlocks.getMempoolBlocks(),
      'transactions': memPool.getLatestTransactions(),
      'git-commit': backendInfo.gitCommitHash,
      'hostname': backendInfo.hostname,
      ...this.extraInitProperties
    };
  }

  handleNewStatistic(stats: OptimizedStatistic) {
    if (!this.wss) {
      throw new Error('WebSocket.Server is not set');
    }

    this.wss.clients.forEach((client: WebSocket) => {
      if (client.readyState !== WebSocket.OPEN) {
        return;
      }

      if (!client['want-live-2h-chart']) {
        return;
      }

      client.send(JSON.stringify({
        'live-2h-chart': stats
      }));
    });
  }

  handleMempoolChange(newMempool: { [txid: string]: TransactionExtended },
    newTransactions: TransactionExtended[], deletedTransactions: TransactionExtended[]) {
    if (!this.wss) {
      throw new Error('WebSocket.Server is not set');
    }

    mempoolBlocks.updateMempoolBlocks(newMempool);
    const mBlocks = mempoolBlocks.getMempoolBlocks();
    const mempoolInfo = memPool.getMempoolInfo();
    const vBytesPerSecond = memPool.getVBytesPerSecond();
    const rbfTransactions = Common.findRbfTransactions(newTransactions, deletedTransactions);

    this.wss.clients.forEach((client: WebSocket) => {
      if (client.readyState !== WebSocket.OPEN) {
        return;
      }

      const response = {};

      if (client['want-stats']) {
        response['mempoolInfo'] = mempoolInfo;
        response['vBytesPerSecond'] = vBytesPerSecond;
        response['transactions'] = newTransactions.slice(0, 6).map((tx) => Common.stripTransaction(tx));
      }

      if (client['want-mempool-blocks']) {
        response['mempool-blocks'] = mBlocks;
      }

      if (client['track-mempool-tx']) {
        const tx = newTransactions.find((t) => t.txid === client['track-mempool-tx']);
        if (tx) {
          response['tx'] = tx;
          client['track-mempool-tx'] = null;
        }
      }

      if (client['track-address']) {
        const foundTransactions: TransactionExtended[] = [];

        newTransactions.forEach((tx) => {
          const someVin = tx.vin.some((vin) => !!vin.prevout && vin.prevout.scriptpubkey_address === client['track-address']);
          if (someVin) {
            foundTransactions.push(tx);
            return;
          }
          const someVout = tx.vout.some((vout) => vout.scriptpubkey_address === client['track-address']);
          if (someVout) {
            foundTransactions.push(tx);
          }
        });

        if (foundTransactions.length) {
          response['address-transactions'] = foundTransactions;
        }
      }

      if (client['track-asset']) {
        const foundTransactions: TransactionExtended[] = [];

        newTransactions.forEach((tx) => {

          if (client['track-asset'] === this.nativeAssetId) {
            if (tx.vin.some((vin) => !!vin.is_pegin)) {
              foundTransactions.push(tx);
              return;
            }
            if (tx.vout.some((vout) => !!vout.pegout)) {
              foundTransactions.push(tx);
            }
          } else {
            if (tx.vin.some((vin) => !!vin.issuance && vin.issuance.asset_id === client['track-asset'])) {
              foundTransactions.push(tx);
              return;
            }
            if (tx.vout.some((vout) => !!vout.asset && vout.asset === client['track-asset'])) {
              foundTransactions.push(tx);
            }
          }
        });

        if (foundTransactions.length) {
          response['address-transactions'] = foundTransactions;
        }
      }

      if (client['track-tx'] && rbfTransactions[client['track-tx']]) {
        for (const rbfTransaction in rbfTransactions) {
          if (client['track-tx'] === rbfTransaction) {
            response['rbfTransaction'] = rbfTransactions[rbfTransaction];
            break;
          }
        }
      }

      if (Object.keys(response).length) {
        client.send(JSON.stringify(response));
      }
    });
  }

  handleNewBlock(block: Block, txIds: string[], transactions: TransactionExtended[]) {
    if (!this.wss) {
      throw new Error('WebSocket.Server is not set');
    }

    // Check how many transactions in the new block matches the latest projected mempool block
    // If it's more than 0, recalculate the mempool blocks and send to client in the same update
    let mBlocks: undefined | MempoolBlock[];
    let matchRate = 0;
    const _mempoolBlocks = mempoolBlocks.getMempoolBlocksWithTransactions();
    if (_mempoolBlocks[0]) {
      const matches: string[] = [];
      for (const txId of txIds) {
        if (_mempoolBlocks[0].transactionIds.indexOf(txId) > -1) {
          matches.push(txId);
        }
      }

      matchRate = Math.round((matches.length / (txIds.length - 1)) * 100);
      if (matchRate > 0) {
        const currentMemPool = memPool.getMempool();
        for (const txId of matches) {
          delete currentMemPool[txId];
        }
        mempoolBlocks.updateMempoolBlocks(currentMemPool);
        mBlocks = mempoolBlocks.getMempoolBlocks();
      }
    }

    block.matchRate = matchRate;

    this.wss.clients.forEach((client) => {
      if (client.readyState !== WebSocket.OPEN) {
        return;
      }

      if (!client['want-blocks']) {
        return;
      }

      const response = {
        'block': block,
        'mempoolInfo': memPool.getMempoolInfo(),
        'lastDifficultyAdjustment': blocks.getLastDifficultyAdjustmentTime(),
      };

      if (mBlocks && client['want-mempool-blocks']) {
        response['mempool-blocks'] = mBlocks;
      }

      if (client['track-tx'] && txIds.indexOf(client['track-tx']) > -1) {
        client['track-tx'] = null;
        response['txConfirmed'] = true;
      }

      if (client['track-address']) {
        const foundTransactions: TransactionExtended[] = [];

        transactions.forEach((tx) => {
          if (tx.vin && tx.vin.some((vin) => !!vin.prevout && vin.prevout.scriptpubkey_address === client['track-address'])) {
            foundTransactions.push(tx);
            return;
          }
          if (tx.vout && tx.vout.some((vout) => vout.scriptpubkey_address === client['track-address'])) {
            foundTransactions.push(tx);
          }
        });

        if (foundTransactions.length) {
          foundTransactions.forEach((tx) => {
            tx.status = {
              confirmed: true,
              block_height: block.height,
              block_hash: block.id,
              block_time: block.timestamp,
            };
          });

          response['block-transactions'] = foundTransactions;
        }
      }

      if (client['track-asset']) {
        const foundTransactions: TransactionExtended[] = [];

        transactions.forEach((tx) => {
          if (client['track-asset'] === this.nativeAssetId) {
            if (tx.vin && tx.vin.some((vin) => !!vin.is_pegin)) {
              foundTransactions.push(tx);
              return;
            }
            if (tx.vout && tx.vout.some((vout) => !!vout.pegout)) {
              foundTransactions.push(tx);
            }
          } else {
            if (tx.vin && tx.vin.some((vin) => !!vin.issuance && vin.issuance.asset_id === client['track-asset'])) {
              foundTransactions.push(tx);
              return;
            }
            if (tx.vout && tx.vout.some((vout) => !!vout.asset && vout.asset === client['track-asset'])) {
              foundTransactions.push(tx);
            }
          }
        });

        if (foundTransactions.length) {
          foundTransactions.forEach((tx) => {
            tx.status = {
              confirmed: true,
              block_height: block.height,
              block_hash: block.id,
              block_time: block.timestamp,
            };
          });

          response['block-transactions'] = foundTransactions;
        }
      }

      client.send(JSON.stringify(response));
    });
  }
}

export default new WebsocketHandler();<|MERGE_RESOLUTION|>--- conflicted
+++ resolved
@@ -81,22 +81,7 @@
             if (!_blocks) {
               return;
             }
-<<<<<<< HEAD
-            client.send(JSON.stringify({
-              'mempoolInfo': memPool.getMempoolInfo(),
-              'vBytesPerSecond': memPool.getVBytesPerSecond(),
-              'lastDifficultyAdjustment': blocks.getLastDifficultyAdjustmentTime(),
-              'blocks': _blocks,
-              'conversions': fiatConversion.getConversionRates(),
-              'mempool-blocks': mempoolBlocks.getMempoolBlocks(),
-              'transactions': memPool.getLatestTransactions(),
-              'git-commit': backendInfo.gitCommitHash,
-              'hostname': backendInfo.hostname,
-              ...this.extraInitProperties
-            }));
-=======
             client.send(JSON.stringify(this.getInitData(_blocks)));
->>>>>>> 827c5d12
           }
 
           if (parsedMessage.action === 'ping') {
