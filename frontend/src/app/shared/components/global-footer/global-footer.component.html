<footer>
    <div class="container-fluid">
    <div class="row main">
      <div class="offset-lg-1 col-lg-4 col align-self-center branding">
        <div class="main-logo">
          <app-svg-images *ngIf="officialMempoolSpace" name="officialMempoolSpace" viewBox="0 0 500 126"></app-svg-images>
          <app-svg-images *ngIf="!officialMempoolSpace" name="mempoolSpace" viewBox="0 0 500 126"></app-svg-images>
        </div>
        <p><ng-container i18n="@@7deec1c1520f06170e1f8e8ddfbe4532312f638f">Explore the full Bitcoin ecosystem</ng-container><ng-template [ngIf]="locale.substr(0, 2) === 'en'"> &trade;</ng-template></p>
        <div class="selector">
          <app-language-selector></app-language-selector>
        </div>
        <div class="selector">
          <app-fiat-selector></app-fiat-selector>
        </div>
        <div class="selector">
          <app-rate-unit-selector></app-rate-unit-selector>
        </div>
<<<<<<< HEAD
        <div *ngIf="officialMempoolSpace && stateService.env.ACCELERATOR" class="cta">
          <div *ngIf="loggedIn" class="mb-1"><small>Logged in<span *ngIf="username"> as {{ username}}</span></small></div>
          <a *ngIf="loggedIn" class="btn btn-purple sponsor" [routerLink]="['/login' | relativeUrl]">My account</a>
          <a *ngIf="!loggedIn" class="btn btn-purple sponsor" [routerLink]="['/accelerator' | relativeUrl]">Mempool Accelerator™</a>
        </div>
        <p *ngIf="!loggedIn && env.BASE_MODULE === 'mempool'" class="cta-secondary"><a [routerLink]="['/login' | relativeUrl]">Sign In</a></p>
        <p class="cta-secondary"><a [routerLink]="['/tx/push' | relativeUrl]" i18n="shared.broadcast-transaction|Broadcast Transaction">Broadcast Transaction</a></p>
        <p *ngIf="officialMempoolSpace && env.LIGHTNING" class="cta-secondary"><a [routerLink]="['/lightning/group/the-mempool-open-source-project' | relativeUrl]" i18n="footer.connect-to-our-nodes">Connect to our Nodes</a></p>
        <p><a [routerLink]="['/about' | relativeUrl]">About The Mempool Open Source Project™</a></p>
=======
        <ng-template #temporaryHidden>
          <a *ngIf="officialMempoolSpace" class="cta btn btn-purple sponsor" [routerLink]="['/signup' | relativeUrl]">Support the Project</a>
          <p *ngIf="officialMempoolSpace && env.BASE_MODULE === 'mempool'" class="cta-secondary"><a [routerLink]="['/signin' | relativeUrl]" i18n="shared.broadcast-transaction|Broadcast Transaction">Sign In</a></p>
        </ng-template>
>>>>>>> 0c4c82dc
      </div>
      <div class="col-lg-6 col-md-10 offset-md-1 links outer">
        <div class="row">
          <div class="col-lg-6">
            <p class="category">Explore</p>
            <p><a [routerLink]="['/mining' | relativeUrl]">Mining Dashboard</a></p>
            <p><a *ngIf="env.LIGHTNING" [routerLink]="['/lightning' | relativeUrl]">Lightning Dashboard</a></p>
            <p><a [routerLink]="['/blocks' | relativeUrl]">Recent Blocks</a></p>
            <p><a [routerLink]="['/tx/push' | relativeUrl]" i18n="shared.broadcast-transaction|Broadcast Transaction">Broadcast Transaction</a></p>
            <p *ngIf="officialMempoolSpace"><a [routerLink]="['/lightning/group/the-mempool-open-source-project' | relativeUrl]" i18n="footer.connect-to-our-nodes">Connect to our Nodes</a></p>
            <p><a [routerLink]="['/docs/api' | relativeUrl]">API Documentation</a></p>
          </div>
          <div class="col-lg-6 links">
            <p class="category">Learn</p>
            <p><a [routerLink]="['/docs/faq']" fragment="what-is-a-mempool">What is a mempool?</a></p>
            <p><a [routerLink]="['/docs/faq']" fragment="what-is-a-block-explorer">What is a block explorer?</a></p>
            <p><a [routerLink]="['/docs/faq']" fragment="what-is-a-mempool-explorer">What is a mempool explorer?</a></p>
            <p><a [routerLink]="['/docs/faq']" fragment="why-is-transaction-stuck-in-mempool">Why isn't my transaction confirming?</a></p>
            <p><a [routerLink]="['/docs/faq' | relativeUrl]">More FAQs ›</a></p>
          </div>
        </div>
        <div class="row">
          <div class="col-lg-6 links" *ngIf="officialMempoolSpace || env.TESTNET_ENABLED || env.SIGNET_ENABLED || env.LIQUID_ENABLED || env.LIQUID_TESTNET_ENABLED else toolBox" >
            <p class="category">Networks</p>
            <p *ngIf="(officialMempoolSpace || (env.BASE_MODULE === 'mempool')) && (currentNetwork !== '') && (currentNetwork !== 'mainnet')"><a [href]="networkLink('mainnet')">Mainnet Explorer</a></p>
            <p *ngIf="(officialMempoolSpace || (env.BASE_MODULE === 'mempool')) && (currentNetwork !== 'testnet') && env.TESTNET_ENABLED"><a [href]="networkLink('testnet')">Testnet Explorer</a></p>
            <p *ngIf="(officialMempoolSpace || (env.BASE_MODULE === 'mempool')) && (currentNetwork !== 'signet') && env.SIGNET_ENABLED"><a [href]="networkLink('signet')">Signet Explorer</a></p>
            <p *ngIf="(officialMempoolSpace || env.LIQUID_ENABLED) && (currentNetwork !== 'liquidtestnet')"><a [href]="networkLink('liquidtestnet')">Liquid Testnet Explorer</a></p>
            <p *ngIf="(officialMempoolSpace || env.LIQUID_ENABLED) && (currentNetwork !== 'liquid')"><a [href]="networkLink('liquid')">Liquid Explorer</a></p>
            <p *ngIf="(officialMempoolSpace && (currentNetwork !== 'bisq'))"><a [href]="networkLink('bisq')">Bisq Explorer</a></p>
          </div>
          <ng-template #toolBox>
          <div class="col-lg-6 links">
            <p class="category">Tools</p>
            <p><a [routerLink]="['/clock/mempool/0']">Clock (Mempool)</a></p>
            <p><a [routerLink]="['/clock/mined/0']">Clock (Mined)</a></p>
            <p><a [routerLink]="['/tools/calculator']">BTC/Fiat Converter</a></p>
          </div>
          </ng-template>
          <div class="col-lg-6 links">
            <p class="category">Legal</p>
            <p><a [routerLink]="['/terms-of-service']" i18n="shared.terms-of-service|Terms of Service">Terms of Service</a></p>
            <p><a [routerLink]="['/privacy-policy']" i18n="shared.privacy-policy|Privacy Policy">Privacy Policy</a></p>
            <p><a [routerLink]="['/trademark-policy']">Trademark Policy</a></p>
          </div>
        </div>
      </div>
    </div>
    <div class="row social-links">
      <div class="col-sm-12">
        <a href="https://github.com/mempool" target="_blank"><svg fill="#fff" role="img" viewBox="0 0 24 24" xmlns="http://www.w3.org/2000/svg"><title>GitHub</title><path d="M12 .297c-6.63 0-12 5.373-12 12 0 5.303 3.438 9.8 8.205 11.385.6.113.82-.258.82-.577 0-.285-.01-1.04-.015-2.04-3.338.724-4.042-1.61-4.042-1.61C4.422 18.07 3.633 17.7 3.633 17.7c-1.087-.744.084-.729.084-.729 1.205.084 1.838 1.236 1.838 1.236 1.07 1.835 2.809 1.305 3.495.998.108-.776.417-1.305.76-1.605-2.665-.3-5.466-1.332-5.466-5.93 0-1.31.465-2.38 1.235-3.22-.135-.303-.54-1.523.105-3.176 0 0 1.005-.322 3.3 1.23.96-.267 1.98-.399 3-.405 1.02.006 2.04.138 3 .405 2.28-1.552 3.285-1.23 3.285-1.23.645 1.653.24 2.873.12 3.176.765.84 1.23 1.91 1.23 3.22 0 4.61-2.805 5.625-5.475 5.92.42.36.81 1.096.81 2.22 0 1.606-.015 2.896-.015 3.286 0 .315.21.69.825.57C20.565 22.092 24 17.592 24 12.297c0-6.627-5.373-12-12-12"/></svg></a>
        <a href="https://twitter.com/mempool" target="_blank"><svg fill="#fff" role="img" viewBox="0 0 24 24" xmlns="http://www.w3.org/2000/svg"><title>Twitter</title><path d="M23.953 4.57a10 10 0 01-2.825.775 4.958 4.958 0 002.163-2.723c-.951.555-2.005.959-3.127 1.184a4.92 4.92 0 00-8.384 4.482C7.69 8.095 4.067 6.13 1.64 3.162a4.822 4.822 0 00-.666 2.475c0 1.71.87 3.213 2.188 4.096a4.904 4.904 0 01-2.228-.616v.06a4.923 4.923 0 003.946 4.827 4.996 4.996 0 01-2.212.085 4.936 4.936 0 004.604 3.417 9.867 9.867 0 01-6.102 2.105c-.39 0-.779-.023-1.17-.067a13.995 13.995 0 007.557 2.209c9.053 0 13.998-7.496 13.998-13.985 0-.21 0-.42-.015-.63A9.935 9.935 0 0024 4.59z"/></svg></a>
        <a href="nostr:npub18d4r6wanxkyrdfjdrjqzj2ukua5cas669ew2g5w7lf4a8te7awzqey6lt3" target="_blank"><svg fill="#fff" data-name="Layer 1" xmlns="http://www.w3.org/2000/svg" viewBox="0 0 875 875"><path d="M684.72 485.57c.22 12.59-11.93 51.47-38.67 81.3-26.74 29.83-56.02 20.85-58.42 20.16s-3.09-4.46-7.89-3.77-9.6 6.17-18.86 7.2-17.49 1.71-26.06-1.37c-4.46.69-5.14.71-7.2 2.24s-17.83 10.79-21.6 11.47c0 7.2-1.37 44.57 0 55.89s3.77 25.71 7.54 36 2.74 10.63 7.54 9.94 13.37.34 15.77 4.11c2.4 3.77 1.37 6.51 5.49 8.23s60.69 17.14 99.43 19.2c26.74.69 42.86 2.74 52.12 19.54 1.37 7.89 7.54 13.03 11.31 14.06s8.23 2.06 12 5.83 1.03 8.23 5.49 11.66c4.46 3.43 14.74 8.57 25.37 13.71 10.63 5.14 15.09 13.37 15.77 16.11s1.71 10.97 1.71 10.97-8.91 0-10.97-2.06-2.74-5.83-2.74-5.83-6.17 1.03-7.54 3.43.69 2.74-7.89.69-11.66-3.77-18.17-8.57c-6.51-4.8-16.46-17.14-25.03-16.8 4.11 8.23 5.83 8.23 10.63 10.97s8.23 5.83 8.23 5.83l-7.2 4.46s-4.46 2.06-14.74-.69-11.66-4.46-12.69-10.63 0-9.26-2.74-14.4-4.11-15.77-22.29-21.26c-18.17-5.49-66.52-21.26-100.12-24.69s-22.63-2.74-28.11-1.37-15.77 4.46-26.4-1.37c-10.63-5.83-16.8-13.71-17.49-20.23s-1.71-10.97 0-19.2 3.43-19.89 1.71-26.74-14.06-55.89-19.89-64.12c-13.03 1.03-50.74-.69-50.74-.69s-2.4-.69-17.49 5.83-36.48 13.76-46.77 19.93-14.4 9.7-16.12 13.13c.12 3-1.23 7.72-2.79 9.06s-12.48 2.42-12.48 2.42-5.85 5.86-8.25 9.97c-6.86 9.6-55.2 125.14-66.52 149.83-13.54 32.57-9.77 27.43-37.71 27.43s-8.06.3-8.06.3-12.34 5.88-16.8 5.88-18.86-2.4-26.4 0-16.46 9.26-23.31 10.29-4.95-1.34-8.38-3.74c-4-.21-14.27-.12-14.27-.12s1.74-6.51 7.91-10.88c8.23-5.83 25.37-16.11 34.63-21.26s17.49-7.89 23.31-9.26 18.51-6.17 30.51-9.94 19.54-8.23 29.83-31.54 50.4-111.43 51.43-116.23c.63-2.96 3.73-6.48 4.8-15.09.66-5.35-2.49-13.04 1.71-22.63 10.97-25.03 21.6-20.23 26.4-20.23s17.14.34 26.4-1.37 15.43-2.74 24.69-7.89 11.31-8.91 11.31-8.91l-19.89-3.43s-18.51.69-25.03-4.46-15.43-15.77-15.43-15.77l-7.54-7.2 1.03 8.57s-5.14-8.91-6.51-10.29-8.57-6.51-11.31-11.31-7.54-25.03-7.54-25.03l-6.17 13.03-1.71-18.86-5.14 7.2-2.74-16.11-4.8 8.23-3.43-14.4-5.83 4.46-2.4-10.29-5.83-3.43s-14.06-9.26-16.46-9.6-4.46 3.43-4.46 3.43l1.37 12-12.2-6.27-7-11.9s2.36 4.01-9.62 7.53c-20.55 0-21.89-2.28-24.93-3.94-1.31-6.56-5.57-10.11-5.57-10.11h-20.57l-.34-6.86-7.89 3.09.69-10.29h-14.06l1.03-11.31h-8.91s3.09-9.26 25.71-22.97 25.03-16.46 46.29-17.14c21.26-.69 32.91 2.74 46.29 8.23s38.74 13.71 43.89 17.49c11.31-9.94 28.46-19.89 34.29-19.89 1.03-2.4 6.19-12.33 17.96-17.6 35.31-15.81 108.13-34 131.53-35.54 31.2-2.06 7.89-1.37 39.09 2.06 31.2 3.43 54.17 7.54 69.6 12.69 12.58 4.19 25.03 9.6 34.29 2.06 4.33-1.81 11.81-1.34 17.83-5.14 30.69-25.09 34.72-32.35 43.63-41.95s20.14-24.91 22.54-45.14 4.46-58.29-10.63-88.12-28.8-45.26-34.63-69.26c-5.83-24-8.23-61.03-6.17-73.03 2.06-12 5.14-22.29 6.86-30.51s9.94-14.74 19.89-16.46c9.94-1.71 17.83 1.37 22.29 4.8 4.46 3.43 11.65 6.28 13.37 10.29.34 1.71-1.37 6.51 8.23 8.23 9.6 1.71 16.05 4.16 16.05 4.16s15.64 4.29 3.11 7.73c-12.69 2.06-20.52-.71-24.29 1.69s-7.21 10.08-9.61 11.1-7.2.34-12 4.11-9.6 6.86-12.69 14.4-5.49 15.77-3.43 26.74 8.57 31.54 14.4 43.2c5.83 11.66 20.23 40.8 24.34 47.66s15.77 29.49 16.8 53.83 1.03 44.23 0 54.86-10.84 51.65-35.53 85.94c-8.16 14.14-23.21 31.9-24.67 35.03-1.45 3.13-3.02 4.88-1.61 7.65 4.62 9.05 12.87 22.13 14.71 29.22 2.29 6.64 6.99 16.13 7.22 28.72Z" style="stroke:#000;stroke-miterlimit:10;stroke-width:6px"/></svg></a>
        <a href="https://youtube.com/@mempool" target="_blank"><svg fill="#fff" role="img" viewBox="0 0 24 24" xmlns="http://www.w3.org/2000/svg"><title>YouTube</title><path d="M23.498 6.186a3.016 3.016 0 0 0-2.122-2.136C19.505 3.545 12 3.545 12 3.545s-7.505 0-9.377.505A3.017 3.017 0 0 0 .502 6.186C0 8.07 0 12 0 12s0 3.93.502 5.814a3.016 3.016 0 0 0 2.122 2.136c1.871.505 9.376.505 9.376.505s7.505 0 9.377-.505a3.015 3.015 0 0 0 2.122-2.136C24 15.93 24 12 24 12s0-3.93-.502-5.814zM9.545 15.568V8.432L15.818 12l-6.273 3.568z"/></svg></a>
        <a href="https://bitcointv.com/c/mempool/videos" target="_blank"><svg _ngcontent-serverApp-c90="" xmlns="http://www.w3.org/2000/svg" focusable="false" viewBox="0 0 440 440"><path _ngcontent-serverApp-c90="" d="M225.57,2.08l-.69-.45a4.22,4.22,0,0,0-5.72,1.23L182.33,46.09a4,4,0,0,0,.88,5.81l9.38,6.38L173.48,97.49a4.22,4.22,0,0,0,2.45,4.19s3.55.7,4.53-1l41.92-40.56a3.62,3.62,0,0,0-1.51-5.1l-10.55-6.12L227.44,6.79A4.26,4.26,0,0,0,225.57,2.08Z" fill="#fff"></path><path _ngcontent-serverApp-c90="" d="M118.52,401.83c-62.51,0-113.37-51-113.37-113.67V214.68C5.15,152,56,101,118.52,101H342.08a24.82,24.82,0,0,1,24.76,24.83V377a24.81,24.81,0,0,1-24.76,24.82Z"></path><path _ngcontent-serverApp-c90="" d="M342.08,105.18a20.65,20.65,0,0,1,20.61,20.66V377a20.66,20.66,0,0,1-20.61,20.66H118.52C58.3,397.67,9.31,348.55,9.31,288.16V214.68c0-60.38,49-109.5,109.21-109.5H342.08m0-8.34H118.52C53.62,96.84,1,149.6,1,214.68v73.48C1,353.24,53.62,406,118.52,406H342.08A29,29,0,0,0,371,377V125.84a29,29,0,0,0-28.92-29Z" fill="#fff"></path><path _ngcontent-serverApp-c90="" fill="#fff" d="M344.69,346.23A25.84,25.84,0,1,0,335,369.87l-10.22-10.2a11.69,11.69,0,1,1,4.77-5.12l10.31,10.28A25.84,25.84,0,0,0,344.69,346.23Z"></path><path _ngcontent-serverApp-c90="" fill="#fff" d="M315.82,257.61a25.67,25.67,0,0,0-12.53,5.22L315,274.49a9.58,9.58,0,0,1,2.11-.73A9.72,9.72,0,1,1,309.4,283a9.4,9.4,0,0,1,.75-3.41L298.4,267.84a25.77,25.77,0,1,0,17.42-10.23Z"></path><path _ngcontent-serverApp-c90="" fill="#fff" d="M313,214a7.76,7.76,0,1,1,1.41,10.91,7.62,7.62,0,0,1-2.19-2.69l-18.67-.14a25.94,25.94,0,1,0,.05-7l18.64.14A7.4,7.4,0,0,1,313,214Z"></path><path _ngcontent-serverApp-c90="" fill="#fff" d="M341.2,144.08h-6.32c-1.67,0-3.61,1.87-3.61,4.29s1.94,4.29,3.61,4.29h6.32c1.67,0,3.61-1.87,3.61-4.29S342.87,144.08,341.2,144.08Z"></path><path _ngcontent-serverApp-c90="" fill="#fff" d="M301.75,144.08h-6.44c-1.67,0-3.61,1.87-3.61,4.29s1.94,4.29,3.61,4.29h6.44c1.67,0,3.61-1.87,3.61-4.29S303.42,144.08,301.75,144.08Z"></path><path _ngcontent-serverApp-c90="" fill="#fff" d="M321.77,144.08h-7c-1.67,0-3.62,1.87-3.62,4.29s1.95,4.29,3.62,4.29h7c1.67,0,3.62-1.87,3.62-4.29S323.44,144.08,321.77,144.08Z"></path><ellipse _ngcontent-serverApp-c90="" fill="#fff" cx="295.97" cy="127.61" rx="4.27" ry="4.29"></ellipse><path _ngcontent-serverApp-c90="" fill="#fff" d="M340.54,131.9a4.29,4.29,0,1,0-4.27-4.29A4.28,4.28,0,0,0,340.54,131.9Z"></path><path _ngcontent-serverApp-c90="" fill="#fff" d="M318.26,131.9a4.29,4.29,0,1,0-4.27-4.29A4.29,4.29,0,0,0,318.26,131.9Z"></path><ellipse _ngcontent-serverApp-c90="" fill="#fff" cx="295.97" cy="169.13" rx="4.27" ry="4.29"></ellipse><path _ngcontent-serverApp-c90="" fill="#fff" d="M340.54,164.84a4.3,4.3,0,1,0,4.27,4.29A4.29,4.29,0,0,0,340.54,164.84Z"></path><path _ngcontent-serverApp-c90="" fill="#fff" d="M318.26,164.84a4.3,4.3,0,1,0,4.28,4.29A4.29,4.29,0,0,0,318.26,164.84Z"></path><path _ngcontent-serverApp-c90="" d="M108.62,256.87c8.36-1,7.68-7.76,3.14-17-3.64-7.4-9.74-16.39-15.75-25.36-14.23-21.23-27.69-42.23-5.35-41.07,19.55,1,42.9,18.63,68.22,36.74,31.1,22.24,65.16,45.21,98.81,39.11a151.19,151.19,0,0,1,20-2.37V221a92,92,0,0,0-91.91-92.16H124.33A92,92,0,0,0,32.42,221v17.59c17.71,3.81,31,9.94,43.8,14.15C86.6,256.16,96.69,258.31,108.62,256.87Z"></path><path _ngcontent-serverApp-c90="" d="M273.37,310.79c-35-15.26-76.67-32.1-104-23.59-3.15,1-5,2.3-6,3.85-3.35,5.31,4.67,13.57,14.89,22.17,7.17,6,15.36,12.21,21.44,17.64,11.47,10.26,15.35,17.84-9.89,16.62-29.75-1.44-49.18-13.75-71.18-24l-.29-.14a165.84,165.84,0,0,0-22.93-8.91c-15.74-4.67-34.22-6.79-58.51-3.28A91.93,91.93,0,0,0,124.33,375h61.45A92,92,0,0,0,273.37,310.79Z"></path><path _ngcontent-serverApp-c90="" fill="#fff" d="M257.69,249.31C224,255.41,190,232.44,158.88,210.2c-25.32-18.11-48.67-35.72-68.22-36.74C68.32,172.3,81.78,193.3,96,214.53c6,9,12.11,18,15.75,25.36,4.54,9.22,5.22,16-3.14,17-11.93,1.44-22-.71-32.4-4.13-12.8-4.21-26.09-10.34-43.8-14.15v44.26c0,1.26.14,2.48.19,3.72a91.8,91.8,0,0,0,2.9,19.62c.43,1.67.84,3.34,1.37,5,24.29-3.51,42.77-1.39,58.51,3.28a165.84,165.84,0,0,1,22.93,8.91c.39-.12.76-.26,1.14-.39l-.85.53c22,10.25,41.43,22.56,71.18,24,25.24,1.22,21.36-6.36,9.89-16.62-6.08-5.43-14.27-11.61-21.44-17.64-10.22-8.6-18.24-16.86-14.89-22.17,1-1.55,2.87-2.87,6-3.85,27.33-8.51,69,8.33,104,23.59.32-1,.56-2.05.84-3.07a92.33,92.33,0,0,0,3.48-24.87V246.94A151.19,151.19,0,0,0,257.69,249.31Z"></path><path _ngcontent-serverApp-c90="" fill="#fff" d="M192,137a78,78,0,0,1,77.78,78v73.91a78,78,0,0,1-77.78,78H118.51a78,78,0,0,1-77.78-78V215a78,78,0,0,1,77.78-78H192m0-8.33H118.51A86.21,86.21,0,0,0,32.42,215v73.91a86.21,86.21,0,0,0,86.09,86.33H192a86.21,86.21,0,0,0,86.09-86.33V215A86.21,86.21,0,0,0,192,128.64Z"></path></svg></a>
        <a href="https://mempool.chat" target="_blank"><svg fill="#fff" role="img" viewBox="0 0 24 24" xmlns="http://www.w3.org/2000/svg"><title>Matrix</title><path d="M.632.55v22.9H2.28V24H0V0h2.28v.55zm7.043 7.26v1.157h.033c.309-.443.683-.784 1.117-1.024.433-.245.936-.365 1.5-.365.54 0 1.033.107 1.481.314.448.208.785.582 1.02 1.108.254-.374.6-.706 1.034-.992.434-.287.95-.43 1.546-.43.453 0 .872.056 1.26.167.388.11.716.286.993.53.276.245.489.559.646.951.152.392.23.863.23 1.417v5.728h-2.349V11.52c0-.286-.01-.559-.032-.812a1.755 1.755 0 0 0-.18-.66 1.106 1.106 0 0 0-.438-.448c-.194-.11-.457-.166-.785-.166-.332 0-.6.064-.803.189a1.38 1.38 0 0 0-.48.499 1.946 1.946 0 0 0-.231.696 5.56 5.56 0 0 0-.06.785v4.768h-2.35v-4.8c0-.254-.004-.503-.018-.752a2.074 2.074 0 0 0-.143-.688 1.052 1.052 0 0 0-.415-.503c-.194-.125-.476-.19-.854-.19-.111 0-.259.024-.439.074-.18.051-.36.143-.53.282-.171.138-.319.337-.439.595-.12.259-.18.6-.18 1.02v4.966H5.46V7.81zm15.693 15.64V.55H21.72V0H24v24h-2.28v-.55z"/></svg></a>
      </div>
    </div>
    <div class="row version">
      <div class="col-sm-12">
        <p *ngIf="officialMempoolSpace">{{ (backendInfo$ | async)?.hostname }} (v{{ (backendInfo$ | async )?.version }}) [<a target="_blank" href="https://github.com/mempool/mempool/commit/{{ (backendInfo$ | async )?.gitCommit | slice:0:8 }}">{{ (backendInfo$ | async )?.gitCommit | slice:0:8 }}</a>]</p>

        <p *ngIf="!officialMempoolSpace">v{{ packetJsonVersion }} [<a target="_blank" href="https://github.com/mempool/mempool/commit/{{ frontendGitCommitHash }}">{{ frontendGitCommitHash }}</a>]</p>

      </div>
    </div>
  </div>
</footer><|MERGE_RESOLUTION|>--- conflicted
+++ resolved
@@ -16,7 +16,6 @@
         <div class="selector">
           <app-rate-unit-selector></app-rate-unit-selector>
         </div>
-<<<<<<< HEAD
         <div *ngIf="officialMempoolSpace && stateService.env.ACCELERATOR" class="cta">
           <div *ngIf="loggedIn" class="mb-1"><small>Logged in<span *ngIf="username"> as {{ username}}</span></small></div>
           <a *ngIf="loggedIn" class="btn btn-purple sponsor" [routerLink]="['/login' | relativeUrl]">My account</a>
@@ -26,12 +25,6 @@
         <p class="cta-secondary"><a [routerLink]="['/tx/push' | relativeUrl]" i18n="shared.broadcast-transaction|Broadcast Transaction">Broadcast Transaction</a></p>
         <p *ngIf="officialMempoolSpace && env.LIGHTNING" class="cta-secondary"><a [routerLink]="['/lightning/group/the-mempool-open-source-project' | relativeUrl]" i18n="footer.connect-to-our-nodes">Connect to our Nodes</a></p>
         <p><a [routerLink]="['/about' | relativeUrl]">About The Mempool Open Source Project™</a></p>
-=======
-        <ng-template #temporaryHidden>
-          <a *ngIf="officialMempoolSpace" class="cta btn btn-purple sponsor" [routerLink]="['/signup' | relativeUrl]">Support the Project</a>
-          <p *ngIf="officialMempoolSpace && env.BASE_MODULE === 'mempool'" class="cta-secondary"><a [routerLink]="['/signin' | relativeUrl]" i18n="shared.broadcast-transaction|Broadcast Transaction">Sign In</a></p>
-        </ng-template>
->>>>>>> 0c4c82dc
       </div>
       <div class="col-lg-6 col-md-10 offset-md-1 links outer">
         <div class="row">
