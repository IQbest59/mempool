<div class="container-xl">

  <div class="title-block">
    <div *ngIf="rbfTransaction && !tx?.status?.confirmed" class="alert alert-mempool" role="alert">
      <span i18n="transaction.rbf.replacement|RBF replacement">This transaction has been replaced by:</span>
      <app-truncate [text]="rbfTransaction.txid" [lastChars]="12" [link]="['/tx/' | relativeUrl, rbfTransaction.txid]"></app-truncate>
    </div>

    <ng-container *ngIf="!rbfTransaction || rbfTransaction?.size || tx">
      <h1 i18n="shared.transaction">Transaction</h1>

      <span class="tx-link">
        <span class="txid">
          <app-truncate [text]="txId" [lastChars]="12" [link]="['/tx/' | relativeUrl, txId]">
            <app-clipboard [text]="txId"></app-clipboard>
          </app-truncate>
        </span>
      </span>

      <div class="container-buttons">
        <app-confirmations
          *ngIf="tx"
          [chainTip]="latestBlock?.height"
          [height]="tx?.status?.block_height"
          [replaced]="replaced"
          [removed]="this.rbfInfo?.mined && !this.tx?.status?.confirmed"
        ></app-confirmations>
      </div>
    </ng-container>
  </div>
  <div class="clearfix"></div>

  @if (!error) {
    <div class="box">
      <div class="row">
        @if (isMobile) {
          <div class="col-sm">
            <table class="table table-borderless table-striped">
              <tbody>
                  <ng-container *ngTemplateOutlet="detailsLeft"></ng-container>
                  <ng-container *ngTemplateOutlet="detailsRight"></ng-container>
              </tbody>
            </table>
          </div>
        } @else {
          <div class="col-sm">
            <table class="table table-borderless table-striped">
              <tbody>
                  <ng-container *ngTemplateOutlet="detailsLeft"></ng-container>
              </tbody>
            </table>
          </div>
          <div class="col-sm">
            <table class="table table-borderless table-striped">
              <tbody>
                  <ng-container *ngTemplateOutlet="detailsRight"></ng-container>
              </tbody>
            </table>
          </div>
        }
      </div>
    </div>
  }

  <span id="accelerate"></span>

  <ng-template [ngIf]="!isLoadingTx && !error">

    <!-- CPFP Details -->
    <ng-template [ngIf]="showCpfpDetails">
      <br>
      <h2 class="text-left">CPFP <fa-icon [icon]="['fas', 'info-circle']" [fixedWidth]="true" size="xs"></fa-icon></h2>
      <div class="box cpfp-details">
        <table class="table table-fixed table-borderless table-striped">
          <thead>
            <tr>
              <th i18n="transactions-list.vout.scriptpubkey-type">Type</th>
              <th class="txids" i18n="dashboard.latest-transactions.txid">TXID</th>
              <th *only-vsize class="d-none d-lg-table-cell" i18n="transaction.vsize|Transaction Virtual Size">Virtual size</th>
              <th *only-weight class="d-none d-lg-table-cell" i18n="transaction.weight|Transaction Weight">Weight</th>
              <th i18n="transaction.fee-rate|Transaction fee rate">Fee rate</th>
              <th class="d-none d-lg-table-cell"></th>
            </tr>
          </thead>
          <tbody>
            <ng-template [ngIf]="cpfpInfo?.descendants?.length">
              <tr *ngFor="let cpfpTx of cpfpInfo.descendants">
                <td><span class="badge badge-primary" i18n="transaction.descendant|Descendant">Descendant</span></td>
                <td>
                  <app-truncate [text]="cpfpTx.txid" [link]="['/tx' | relativeUrl, cpfpTx.txid]"></app-truncate>
                </td>
                <td *only-vsize class="d-none d-lg-table-cell" [innerHTML]="cpfpTx.weight / 4 | vbytes: 2"></td>
                <td *only-weight class="d-none d-lg-table-cell" [innerHTML]="cpfpTx.weight | wuBytes: 2"></td>
                <td><app-fee-rate [fee]="cpfpTx.fee" [weight]="cpfpTx.weight"></app-fee-rate></td>
                <td class="d-none d-lg-table-cell"><fa-icon  *ngIf="roundToOneDecimal(cpfpTx) > roundToOneDecimal(tx)"  class="arrow-green" [icon]="['fas', 'angle-double-up']" [fixedWidth]="true"></fa-icon></td>
              </tr>
            </ng-template>
            <ng-template [ngIf]="cpfpInfo?.bestDescendant">
              <tr>
                <td><span class="badge badge-success" i18n="transaction.descendant|Descendant">Descendant</span></td>
                <td class="txids">
                  <app-truncate [text]="cpfpInfo.bestDescendant.txid" [link]="['/tx' | relativeUrl, cpfpInfo.bestDescendant.txid]"></app-truncate>
                </td>
                <td *only-vsize class="d-none d-lg-table-cell" [innerHTML]="cpfpInfo.bestDescendant.weight / 4 | vbytes: 2"></td>
                <td *only-weight class="d-none d-lg-table-cell" [innerHTML]="cpfpInfo.bestDescendant.weight | wuBytes: 2"></td>
                <td><app-fee-rate [fee]="cpfpInfo.bestDescendant.fee" [weight]="cpfpInfo.bestDescendant.weight"></app-fee-rate></td>
                <td class="d-none d-lg-table-cell"><fa-icon class="arrow-green" [icon]="['fas', 'angle-double-up']" [fixedWidth]="true"></fa-icon></td>
              </tr>
            </ng-template>
            <ng-template [ngIf]="cpfpInfo?.ancestors?.length">
              <tr *ngFor="let cpfpTx of cpfpInfo.ancestors">
                <td><span class="badge badge-primary" i18n="transaction.ancestor|Transaction Ancestor">Ancestor</span></td>
                <td class="txids">
                  <app-truncate [text]="cpfpTx.txid" [link]="['/tx' | relativeUrl, cpfpTx.txid]"></app-truncate>
                </td>
                <td *only-vsize class="d-none d-lg-table-cell" [innerHTML]="cpfpTx.weight / 4 | vbytes: 2"></td>
                <td *only-weight class="d-none d-lg-table-cell" [innerHTML]="cpfpTx.weight | wuBytes: 2"></td>
                <td><app-fee-rate [fee]="cpfpTx.fee" [weight]="cpfpTx.weight"></app-fee-rate></td>
                <td class="d-none d-lg-table-cell"><fa-icon *ngIf="roundToOneDecimal(cpfpTx) < roundToOneDecimal(tx)" class="arrow-red" [icon]="['fas', 'angle-double-down']" [fixedWidth]="true"></fa-icon></td>
              </tr>
            </ng-template>
          </tbody>
        </table>
      </div>
    </ng-template>

    <!-- Accelerator -->
    <ng-container *ngIf="!tx?.status?.confirmed && showAccelerationSummary && (ETA$ | async) as eta;">
      <br>
      <div class="title float-left mb-1">
        <h2><a [href]="[ isMempoolSpaceBuild ? '/accelerator' : 'https://mempool.space/accelerator']" [target]="isMempoolSpaceBuild ? '' : 'blank'"><app-svg-images name="accelerator" [height]="isMobile ? '35px' : '45px'"></app-svg-images></a></h2>
      </div>
      <button type="button" class="btn btn-outline-info accelerator-toggle btn-sm float-right" [class.hide-on-mobile]="hasAccelerationDetails" (click)="closeAccelerator()" i18n="accelerator.hide">Hide accelerator</button>
      <button *ngIf="hasAccelerationDetails" class="btn btn-sm btn-outline-info details-button float-right ml-2" (click)="showAccelerationDetails = !showAccelerationDetails" i18n="transaction.details|Transaction Details">Details</button>

      <div class="clearfix"></div>

      <app-accelerate-checkout
        *ngIf="(da$ | async) as da;"
        [cashappEnabled]="cashappEligible"
        [advancedEnabled]="true"
        [tx]="tx"
        [accelerating]="isAcceleration"
        [eta]="eta"
        [miningStats]="miningStats"
        [scrollEvent]="scrollIntoAccelPreview"
        [showDetails]="showAccelerationDetails"
        [noCTA]="true"
        (hasDetails)="setHasAccelerationDetails($event)"
        (completed)="onAccelerationCompleted()"
        (unavailable)="eligibleForAcceleration = false"
        class="h-100 w-100"
      ></app-accelerate-checkout>
    </ng-container>

    <br>

    <ng-container *ngIf="rbfInfo">
      <div class="title float-left">
        <h2 id="rbf" i18n="transaction.rbf-history|RBF Timeline">RBF Timeline</h2>
      </div>
      <div class="clearfix"></div>
      <app-rbf-timeline [txid]="txId" [replacements]="rbfInfo"></app-rbf-timeline>
      <br>
    </ng-container>

    <ng-container *ngIf="transactionTime && isAcceleration">
      <div class="title float-left">
        <h2 id="acceleration-timeline" i18n="transaction.acceleration-timeline|Acceleration Timeline">Acceleration Timeline</h2>
      </div>
      <div class="clearfix"></div>
      <app-acceleration-timeline [transactionTime]="transactionTime" [tx]="tx" [accelerationInfo]="accelerationInfo" [eta]="(ETA$ | async)" [standardETA]="(standardETA$ | async)?.time"></app-acceleration-timeline>
      <br>
    </ng-container>

    <ng-container *ngIf="flowEnabled; else flowPlaceholder">
      <div class="title float-left">
        <h2 id="flow" i18n="transaction.flow|Transaction flow">Flow</h2>
      </div>

      <button type="button" class="btn btn-outline-info flow-toggle btn-sm float-right" (click)="toggleGraph()" i18n="hide-diagram">Hide diagram</button>

      <div class="clearfix"></div>

      <div class="box">
        <div class="graph-container" #graphContainer>
          <tx-bowtie-graph
            [tx]="tx"
            [cached]="isCached"
            [width]="graphWidth"
            [height]="graphHeight"
            [lineLimit]="inOutLimit"
            [maxStrands]="graphExpanded ? maxInOut : 24"
            [network]="network"
            [tooltip]="true"
            [connectors]="true"
            [inputIndex]="inputIndex" [outputIndex]="outputIndex"
          >
          </tx-bowtie-graph>
        </div>
        <div class="toggle-wrapper" *ngIf="maxInOut > 24">
          <button class="btn btn-sm btn-primary graph-toggle" (click)="expandGraph();" *ngIf="!graphExpanded; else collapseBtn"><span i18n="show-more">Show more</span></button>
          <ng-template #collapseBtn>
            <button class="btn btn-sm btn-primary graph-toggle" (click)="collapseGraph();"><span i18n="show-less">Show less</span></button>
          </ng-template>
        </div>
      </div>

      <br>
    </ng-container>
    <ng-template #flowPlaceholder>
      <div class="box hidden">
        <div class="graph-container" #graphContainer>
        </div>
      </div>
    </ng-template>

    <div class="subtitle-block">
      <div class="title">
        <h2 i18n="transaction.inputs-and-outputs|Transaction inputs and outputs">Inputs & Outputs</h2>
      </div>

      <div class="title-buttons">
        <button *ngIf="!flowEnabled" type="button" class="btn btn-outline-info flow-toggle btn-sm" (click)="toggleGraph()" i18n="show-diagram">Show diagram</button>
        <button type="button" class="btn btn-outline-info btn-sm" (click)="txList.toggleDetails()" i18n="transaction.details|Transaction Details">Details</button>
      </div>
    </div>


    <app-transactions-list #txList [transactions]="[tx]" [cached]="isCached" [errorUnblinded]="errorUnblinded" [inputIndex]="inputIndex" [outputIndex]="outputIndex" [transactionPage]="true"></app-transactions-list>

    <div class="title text-left">
      <h2 i18n="transaction.details|Transaction Details">Details</h2>
    </div>
    <div class="box">
      <div class="row">
        <div class="col-sm">
          <table class="table table-borderless table-striped">
            <tbody>
              <tr>
                <td i18n="block.size">Size</td>
                <td [innerHTML]="'&lrm;' + (tx.size | bytes: 2)"></td>
              </tr>
              <tr>
                <td i18n="transaction.vsize|Transaction Virtual Size">Virtual size</td>
                <td [innerHTML]="'&lrm;' + (tx.weight / 4 | vbytes: 2)"></td>
              </tr>
              <tr *ngIf="adjustedVsize != null">
                <td><ng-container i18n="transaction.adjusted-vsize|Transaction Adjusted VSize">Adjusted vsize</ng-container>
                  <a class="info-link" [routerLink]="['/docs/faq/' | relativeUrl]" fragment="what-is-adjusted-vsize">
                    <fa-icon [icon]="['fas', 'info-circle']" [fixedWidth]="true"></fa-icon>
                  </a>
                </td>
                <td [innerHTML]="'&lrm;' + (adjustedVsize | vbytes: 2)"></td>
              </tr>
              <tr>
                <td i18n="block.weight">Weight</td>
                <td [innerHTML]="'&lrm;' + (tx.weight | wuBytes: 2)"></td>
              </tr>
            </tbody>
          </table>
        </div>
        <div class="col-sm">
          <table class="table table-borderless table-striped">
            <tbody>
              <tr>
                <td i18n="transaction.version">Version</td>
                <td [innerHTML]="'&lrm;' + (tx.version | number)"></td>
              </tr>
              <tr>
                <td i18n="transaction.locktime">Locktime</td>
                <td [innerHTML]="'&lrm;' + (tx.locktime | number)"></td>
              </tr>
              <tr *ngIf="sigops != null">
                <td><ng-container i18n="transaction.sigops|Transaction Sigops">Sigops</ng-container>
                  <a class="info-link" [routerLink]="['/docs/faq/' | relativeUrl]" fragment="what-are-sigops">
                    <fa-icon [icon]="['fas', 'info-circle']" [fixedWidth]="true"></fa-icon>
                  </a>
                </td>
                <td [innerHTML]="'&lrm;' + (sigops | number)"></td>
              </tr>
              <tr>
                <td i18n="transaction.hex">Transaction hex</td>
                <td><a target="_blank" href="{{ network === '' ? '' : '/' + network }}/api/tx/{{ txId }}/hex"><fa-icon [icon]="['fas', 'external-link-alt']" [fixedWidth]="true"></fa-icon></a></td>
              </tr>
            </tbody>
          </table>
        </div>
      </div>
    </div>

  </ng-template>

  <ng-template [ngIf]="(isLoadingTx && !error) || loadingCachedTx">
    <br>
    <ng-container *ngIf="flowEnabled">
      <div class="title">
        <h2 i18n="transaction.flow|Transaction flow">Flow</h2>
      </div>

      <div class="box">
        <div class="graph-container" #graphContainer style="visibility: hidden;"></div>
        <div class="row">
          <div class="col-sm">
            <table class="table table-borderless table-striped">
              <tbody>
                <tr>
                  <td><span class="skeleton-loader"></span></td>
                </tr>
              </tbody>
            </table>
          </div>
          <div class="col-sm">
            <table class="table table-borderless table-striped">
              <tbody>
                <tr>
                  <td><span class="skeleton-loader"></span></td>
                </tr>
              </tbody>
            </table>
          </div>
        </div>
      </div>

      <br>
    </ng-container>

    <div class="title">
      <h2 i18n="transaction.inputs-and-outputs|Transaction inputs and outputs">Inputs & Outputs</h2>
    </div>

    <div class="box">
      <div class="row">
        <div class="col-sm">
          <table class="table table-borderless table-striped">
            <tbody>
              <tr>
                <td><span class="skeleton-loader"></span></td>
              </tr>
            </tbody>
          </table>
        </div>
        <div class="col-sm">
          <table class="table table-borderless table-striped">
            <tbody>
              <tr>
                <td><span class="skeleton-loader"></span></td>
              </tr>
            </tbody>
          </table>
        </div>
      </div>
    </div>

    <br>

    <div class="title">
      <h2 i18n="transaction.details|Transaction Details">Details</h2>
    </div>

    <div class="box">
      <div class="row">
        <div class="col-sm">
          <table class="table table-borderless table-striped">
            <tbody>
              <tr>
                <td><span class="skeleton-loader"></span></td>
                <td><span class="skeleton-loader"></span></td>
              </tr>
              <tr>
                <td><span class="skeleton-loader"></span></td>
                <td><span class="skeleton-loader"></span></td>
              </tr>
              <tr>
                <td><span class="skeleton-loader"></span></td>
                <td><span class="skeleton-loader"></span></td>
              </tr>
            </tbody>
          </table>
        </div>
        <div class="col-sm">
          <table class="table table-borderless table-striped">
            <tbody>
              <tr>
                <td><span class="skeleton-loader"></span></td>
                <td><span class="skeleton-loader"></span></td>
              </tr>
              <tr>
                <td><span class="skeleton-loader"></span></td>
                <td><span class="skeleton-loader"></span></td>
              </tr>
              <tr>
                <td><span class="skeleton-loader"></span></td>
                <td><span class="skeleton-loader"></span></td>
              </tr>
            </tbody>
          </table>
        </div>
      </div>
    </div>

  </ng-template>

  <ng-template [ngIf]="error && !loadingCachedTx">

    <div class="text-center" *ngIf="waitingForTransaction; else errorTemplate">
      <h3 i18n="transaction.error.transaction-not-found">Transaction not found.</h3>
      <h5 i18n="transaction.error.waiting-for-it-to-appear">Waiting for it to appear in the mempool...</h5>
      <div class="spinner-border text-light mt-2"></div>
    </div>

    <ng-template #errorTemplate>
      <app-http-error [error]="error">
        <span i18n="transaction.error.loading-transaction-data">Error loading transaction data.</span>
      </app-http-error>
    </ng-template>
  </ng-template>

</div>

<ng-template #detailsLeft>
  @if (tx?.status?.confirmed) {
    <ng-container *ngTemplateOutlet="timestampRow"></ng-container>
    <ng-container *ngTemplateOutlet="confirmedAfterRow"></ng-container>
  } @else {
    <ng-container *ngTemplateOutlet="firstSeenRow"></ng-container>
    <ng-container *ngTemplateOutlet="etaRow"></ng-container>
  }
  <ng-container *ngTemplateOutlet="featuresRow"></ng-container>
  @if (tx?.status?.confirmed) {
    <ng-container *ngTemplateOutlet="auditRow"></ng-container>
  }
  <ng-container *ngTemplateOutlet="gogglesRow"></ng-container>
</ng-template>

<ng-template #detailsRight>
  <ng-container *ngTemplateOutlet="feeRow"></ng-container>
  <ng-container *ngTemplateOutlet="feeRateRow"></ng-container>
  @if (!isLoadingTx && !tx?.status?.confirmed && isAcceleration && ((cpfpInfo && hasEffectiveFeeRate) || accelerationInfo)) {
    <ng-container *ngTemplateOutlet="acceleratingRow"></ng-container>
  } @else {
    <ng-container *ngTemplateOutlet="effectiveRateRow"></ng-container>
  }
  @if (tx?.status?.confirmed) {
    <ng-container *ngTemplateOutlet="minerRow"></ng-container>
  }
</ng-template>

<ng-template #timestampRow>
  @if (!isLoadingTx) {
    <tr>
      <td i18n="block.timestamp">Timestamp</td>
      <td>
        &lrm;{{ tx.status.block_time * 1000 | date:'yyyy-MM-dd HH:mm:ss' }}
        <div class="lg-inline">
          <i class="symbol">(<app-time kind="since" [time]="tx.status.block_time" [fastRender]="true"></app-time>)</i>
        </div>
      </td>
    </tr>
  } @else {
    <ng-container *ngTemplateOutlet="skeletonDetailsRow"></ng-container>
  }
</ng-template>

<ng-template #confirmedAfterRow>
  @if (!isLoadingTx) {
    @if (transactionTime > 0) {
      <tr>
        <td i18n="transaction.confirmed|Transaction Confirmed state">Confirmed</td>
        <td><app-time kind="span" [time]="tx.status.block_time - transactionTime" [fastRender]="true" [showTooltip]="true"></app-time></td>
      </tr>
    }
  } @else {
    <ng-container *ngTemplateOutlet="skeletonDetailsRow"></ng-container>
  }
</ng-template>

<ng-template #firstSeenRow>
  @if (isLoadingTx) {
    <ng-container *ngTemplateOutlet="skeletonDetailsRow"></ng-container>
  } @else if (transactionTime > 0) {
    <tr>
      <td i18n="transaction.first-seen|Transaction first seen">First seen</td>
      <td><i><app-time kind="since" [time]="transactionTime" [fastRender]="true" [showTooltip]="true"></app-time></i></td>
    </tr>
  } @else if (isLoadingFirstSeen) {
    <tr>
      <td i18n="transaction.first-seen|Transaction first seen">First seen</td>
      <td><span class="skeleton-loader"></span></td>
    </tr>
  }
</ng-template>

<ng-template #featuresRow>
  @if (network !== 'liquid' && network !== 'liquidtestnet') {
    @if (!isLoadingTx) {
      @if (featuresEnabled) {
        <tr>
          <td class="td-width" i18n="transaction.features|Transaction features" id="acceleratePreviewAnchor">Features</td>
          <td>
            <app-tx-features [tx]="tx"></app-tx-features>
          </td>
        </tr>
      }
    } @else {
      <ng-container *ngTemplateOutlet="skeletonDetailsRow"></ng-container>
    }
  }
</ng-template>

<ng-template #auditRow>
  @if (network === '') {
    @if (!isLoadingTx) {
      @if (auditStatus) {
        <tr>
          <td class="td-width" i18n="block.toggle-audit|Toggle Audit">Audit</td>
          <td class="wrap-cell">
            <ng-container>
              @if (auditStatus.coinbase) {
                <span class="badge badge-primary mr-1" i18n="transactions-list.coinbase">Coinbase</span>
              } @else if (auditStatus.expected) {
                <span class="badge badge-success mr-1" i18n-ngbTooltip="Expected in block tooltip" ngbTooltip="This transaction was projected to be included in the block" placement="bottom" i18n="tx-features.tag.expected|Expected in Block">Expected in Block</span>
              } @else if (auditStatus.seen) {
                <span class="badge badge-success mr-1" i18n-ngbTooltip="Seen in mempool tooltip" ngbTooltip="This transaction was seen in the mempool prior to mining" placement="bottom" i18n="tx-features.tag.seen|Seen in Mempool">Seen in Mempool</span>
              } @else if (!auditStatus.conflict) {
                <span class="badge badge-warning mr-1" i18n-ngbTooltip="Not seen in mempool tooltip" ngbTooltip="This transaction was missing from our mempool prior to mining" placement="bottom" i18n="tx-features.tag.not-seen|Not seen in Mempool">Not seen in Mempool</span>
              }
              @if (auditStatus.added) {
                <span class="badge badge-warning mr-1" i18n-ngbTooltip="Added transaction tooltip" ngbTooltip="This transaction may have been added out-of-band" placement="bottom" i18n="tx-features.tag.added|Added">Added</span>
              }
              @if (auditStatus.prioritized) {
                <span class="badge badge-warning mr-1" i18n-ngbTooltip="Prioritized transaction tooltip" ngbTooltip="This transaction may have been prioritized out-of-band" placement="bottom" i18n="tx-features.tag.prioritized|Prioritized">Prioritized</span>
              }
              @if (auditStatus.conflict) {
                <span class="badge badge-warning mr-1" i18n-ngbTooltip="Conflict in mempool tooltip" ngbTooltip="This transaction conflicted with another version in our mempool" placement="bottom" i18n="tx-features.tag.conflict|Conflict">Conflict</span>
              }
            </ng-container>
          </td>
        </tr>
      }
    } @else {
      <ng-container *ngTemplateOutlet="skeletonDetailsRow"></ng-container>
    }
  }
</ng-template>

<ng-template #etaRow>
  @if (!isLoadingTx) {
    @if (!replaced && !isCached) {
      <tr>
        <td class="td-width align-items-center align-middle" i18n="transaction.eta|Transaction ETA">ETA</td>
        <td>
          <ng-container *ngIf="(ETA$ | async) as eta; else etaSkeleton">
<<<<<<< HEAD
            @if (eta.blocks >= 7) {
              <span [class]="(!tx?.acceleration && acceleratorAvailable && accelerateCtaType === 'button' && !showAccelerationSummary && eligibleForAcceleration && notAcceleratedOnLoad) ? 'etaDeepMempool justify-content-end align-items-center' : ''">
                <span i18n="transaction.eta.not-any-time-soon|Transaction ETA mot any time soon">Not any time soon</span>
                @if (!tx?.acceleration && acceleratorAvailable && accelerateCtaType === 'button' && !showAccelerationSummary && eligibleForAcceleration && notAcceleratedOnLoad) {
                  <a class="btn btn-sm accelerateDeepMempool btn-small-height float-right" i18n="transaction.accelerate|Accelerate button label" (click)="onAccelerateClicked()">Accelerate</a>
                }
              </span>
            } @else if (network === 'liquid' || network === 'liquidtestnet') {
              <app-time kind="until" [time]="eta.time" [fastRender]="false" [fixedRender]="true"></app-time>
            } @else {
              <span [class]="(!tx?.acceleration && acceleratorAvailable && accelerateCtaType === 'button' && !showAccelerationSummary && eligibleForAcceleration && notAcceleratedOnLoad) ? 'etaDeepMempool justify-content-end align-items-center' : ''">
                <app-time kind="until" [time]="eta.time" [fastRender]="false" [fixedRender]="true"></app-time>
                @if (!tx?.acceleration && acceleratorAvailable && accelerateCtaType === 'button' && !showAccelerationSummary && eligibleForAcceleration && notAcceleratedOnLoad) {
                  <a class="btn btn-sm accelerateDeepMempool btn-small-height float-right" i18n="transaction.accelerate|Accelerate button label" (click)="onAccelerateClicked()">Accelerate</a>
=======
            @if (network === 'liquid' || network === 'liquidtestnet') {
              <app-time kind="until" [time]="eta.time" [fastRender]="false" [fixedRender]="true"></app-time>
            } @else {
              <span [class]="(!tx?.acceleration && acceleratorAvailable && accelerateCtaType === 'button' && !showAccelerationSummary) ? 'etaDeepMempool d-flex justify-content-between' : ''">
                @if (eta.blocks >= 7) {
                  <span i18n="transaction.eta.not-any-time-soon|Transaction ETA mot any time soon">Not any time soon</span>
                } @else {
                  <app-time kind="until" [time]="eta.time" [fastRender]="false" [fixedRender]="true"></app-time>
                }
                @if (!tx?.acceleration && acceleratorAvailable && accelerateCtaType === 'button' && !showAccelerationSummary) {
                  <div class="d-flex accelerate">
                    <a class="btn btn-sm accelerateDeepMempool btn-small-height" [class.disabled]="!eligibleForAcceleration" i18n="transaction.accelerate|Accelerate button label" (click)="onAccelerateClicked()">Accelerate</a>
                    <a *ngIf="!eligibleForAcceleration" href="https://mempool.space/accelerator#why-cant-accelerate" target="_blank" class="info-badges ml-1" i18n-ngbTooltip="Mempool Accelerator&trade; tooltip" ngbTooltip="This transaction cannot be accelerated">
                        <fa-icon [icon]="['fas', 'info-circle']" [fixedWidth]="true"></fa-icon>
                    </a>
                  </div>
>>>>>>> b17b66a5
                }
              </span>
            }
          </ng-container>
          <ng-template #etaSkeleton>
            <span class="skeleton-loader"></span>
          </ng-template>
        </td>
      </tr>
    }
  } @else {
    <ng-container *ngTemplateOutlet="skeletonDetailsRow"></ng-container>
  }
</ng-template>

<ng-template #gogglesRow>
  @if (!isLoadingTx) {
    @if (isAcceleration || filters.length) {
      <tr>
        <td class="td-width">
          <span class="goggles-icon"><app-svg-images name="goggles" width="100%" height="100%"></app-svg-images></span>
        </td>
        <td class="wrap-cell">
          @if (isAcceleration) {
            <span class="badge badge-accelerated mr-1" i18n="transaction.audit.accelerated">Accelerated</span>
          }
          <ng-container *ngFor="let filter of filters;">
            <span class="badge badge-primary filter-tag mr-1">{{ filter.label }}</span>
          </ng-container>
        </td>
      </tr>
    }
  }
</ng-template>

<ng-template #feeRow>
  @if (!isLoadingTx) {
    <tr>
      <td class="td-width" i18n="transaction.fee|Transaction fee">Fee</td>
      <td class="text-wrap">{{ tx.fee | number }} <span class="symbol" i18n="shared.sat|sat">sat</span>
        @if (accelerationInfo?.bidBoost ?? tx.feeDelta > 0) {
          <span class="oobFees" i18n-ngbTooltip="Acceleration Fees" ngbTooltip="Acceleration fees paid out-of-band"> +{{ accelerationInfo?.bidBoost ?? tx.feeDelta | number }} </span><span class="symbol" i18n="shared.sat|sat">sat</span>
        }
        <span class="fiat"><app-fiat [blockConversion]="tx.price" [value]="tx.fee + ((accelerationInfo?.bidBoost ?? tx.feeDelta) || 0)"></app-fiat></span>
      </td>
    </tr>
  } @else {
    <ng-container *ngTemplateOutlet="skeletonDetailsRow"></ng-container>
  }
</ng-template>

<ng-template #feeRateRow>
  @if (!isLoadingTx) {
    <tr>
      <td i18n="transaction.fee-rate|Transaction fee rate">Fee rate</td>
      <td>
        <app-fee-rate [fee]="tx.feePerVsize"></app-fee-rate>
        @if (tx?.status?.confirmed && tx.fee && !hasEffectiveFeeRate && !accelerationInfo) {
          &nbsp;
          <app-tx-fee-rating [tx]="tx"></app-tx-fee-rating>
        }
      </td>
    </tr>
  } @else {
    <ng-container *ngTemplateOutlet="skeletonDetailsRow"></ng-container>
  }
</ng-template>

<ng-template #effectiveRateRow>
  @if (!isLoadingTx) {
    @if ((cpfpInfo && hasEffectiveFeeRate) || accelerationInfo) {
      <tr>
        @if (isAcceleration) {
          <td i18n="transaction.accelerated-fee-rate|Accelerated transaction fee rate">Accelerated fee rate</td>
        } @else {
          <td i18n="transaction.effective-fee-rate|Effective transaction fee rate">Effective fee rate</td>
        }
        <td>
          <div class="effective-fee-container">
            @if (accelerationInfo?.acceleratedFeeRate && (!tx.effectiveFeePerVsize || accelerationInfo.acceleratedFeeRate >= tx.effectiveFeePerVsize || tx.acceleration)) {
              <app-fee-rate [class.oobFees]="isAcceleration" [fee]="accelerationInfo.acceleratedFeeRate"></app-fee-rate>
            } @else {
              <app-fee-rate [class.oobFees]="isAcceleration" [fee]="tx.effectiveFeePerVsize"></app-fee-rate>
            }

            @if (tx?.status?.confirmed && !tx.acceleration && !accelerationInfo && tx.fee && tx.effectiveFeePerVsize) {
              <app-tx-fee-rating class="ml-2 mr-2 effective-fee-rating" [tx]="tx"></app-tx-fee-rating>
            }
          </div>
          @if (hasCpfp) {
            <button type="button" class="btn btn-outline-info btn-sm btn-small-height float-right" (click)="showCpfpDetails = !showCpfpDetails">CPFP <fa-icon [icon]="['fas', 'info-circle']" [fixedWidth]="true"></fa-icon></button>
          }
        </td>
      </tr>
    }
  } @else {
    <ng-container *ngTemplateOutlet="skeletonDetailsRow"></ng-container>
  }
</ng-template>

<ng-template #acceleratingRow>
  <tr>
    <td rowspan="2" colspan="2" style="padding: 0;">
      <app-active-acceleration-box [tx]="tx" [accelerationInfo]="accelerationInfo" [miningStats]="miningStats" [hasCpfp]="hasCpfp" (toggleCpfp)="showCpfpDetails = !showCpfpDetails" [chartPositionLeft]="isMobile"></app-active-acceleration-box>
    </td>
  </tr>
  <tr></tr>
</ng-template>

<ng-template #minerRow>
  @if (network === '') {
    @if (!isLoadingTx) {
      <tr>
        <td class="td-width" i18n="block.miner">Miner</td>
        @if (pool) {
          <td class="wrap-cell">
            <a placement="bottom" [routerLink]="['/mining/pool' | relativeUrl, pool.slug]" class="badge" style="color: #FFF;padding:0;">
              <img class="pool-logo" [src]="'/resources/mining-pools/' + pool.slug + '.svg'" onError="this.src = '/resources/mining-pools/default.svg'" [alt]="'Logo of ' + pool.name + ' mining pool'">
              {{ pool.name  }}
            </a>
          </td>
        } @else {
          <td>
            <span class="skeleton-loader"></span>
          </td>
        }
      </tr>
    } @else {
      <ng-container *ngTemplateOutlet="skeletonDetailsRow"></ng-container>
    }
  }
</ng-template>

<ng-template #skeletonDetailsRow>
  <tr>
    <td><span class="skeleton-loader"></span></td>
  </tr>
</ng-template><|MERGE_RESOLUTION|>--- conflicted
+++ resolved
@@ -551,39 +551,22 @@
         <td class="td-width align-items-center align-middle" i18n="transaction.eta|Transaction ETA">ETA</td>
         <td>
           <ng-container *ngIf="(ETA$ | async) as eta; else etaSkeleton">
-<<<<<<< HEAD
-            @if (eta.blocks >= 7) {
-              <span [class]="(!tx?.acceleration && acceleratorAvailable && accelerateCtaType === 'button' && !showAccelerationSummary && eligibleForAcceleration && notAcceleratedOnLoad) ? 'etaDeepMempool justify-content-end align-items-center' : ''">
-                <span i18n="transaction.eta.not-any-time-soon|Transaction ETA mot any time soon">Not any time soon</span>
-                @if (!tx?.acceleration && acceleratorAvailable && accelerateCtaType === 'button' && !showAccelerationSummary && eligibleForAcceleration && notAcceleratedOnLoad) {
-                  <a class="btn btn-sm accelerateDeepMempool btn-small-height float-right" i18n="transaction.accelerate|Accelerate button label" (click)="onAccelerateClicked()">Accelerate</a>
-                }
-              </span>
-            } @else if (network === 'liquid' || network === 'liquidtestnet') {
-              <app-time kind="until" [time]="eta.time" [fastRender]="false" [fixedRender]="true"></app-time>
-            } @else {
-              <span [class]="(!tx?.acceleration && acceleratorAvailable && accelerateCtaType === 'button' && !showAccelerationSummary && eligibleForAcceleration && notAcceleratedOnLoad) ? 'etaDeepMempool justify-content-end align-items-center' : ''">
-                <app-time kind="until" [time]="eta.time" [fastRender]="false" [fixedRender]="true"></app-time>
-                @if (!tx?.acceleration && acceleratorAvailable && accelerateCtaType === 'button' && !showAccelerationSummary && eligibleForAcceleration && notAcceleratedOnLoad) {
-                  <a class="btn btn-sm accelerateDeepMempool btn-small-height float-right" i18n="transaction.accelerate|Accelerate button label" (click)="onAccelerateClicked()">Accelerate</a>
-=======
             @if (network === 'liquid' || network === 'liquidtestnet') {
               <app-time kind="until" [time]="eta.time" [fastRender]="false" [fixedRender]="true"></app-time>
             } @else {
-              <span [class]="(!tx?.acceleration && acceleratorAvailable && accelerateCtaType === 'button' && !showAccelerationSummary) ? 'etaDeepMempool d-flex justify-content-between' : ''">
+              <span [class]="(!tx?.acceleration && acceleratorAvailable && accelerateCtaType === 'button' && !showAccelerationSummary && notAcceleratedOnLoad) ? 'etaDeepMempool d-flex justify-content-between' : ''">
                 @if (eta.blocks >= 7) {
                   <span i18n="transaction.eta.not-any-time-soon|Transaction ETA mot any time soon">Not any time soon</span>
                 } @else {
                   <app-time kind="until" [time]="eta.time" [fastRender]="false" [fixedRender]="true"></app-time>
                 }
-                @if (!tx?.acceleration && acceleratorAvailable && accelerateCtaType === 'button' && !showAccelerationSummary) {
+                @if (!tx?.acceleration && acceleratorAvailable && accelerateCtaType === 'button' && !showAccelerationSummary && notAcceleratedOnLoad) {
                   <div class="d-flex accelerate">
                     <a class="btn btn-sm accelerateDeepMempool btn-small-height" [class.disabled]="!eligibleForAcceleration" i18n="transaction.accelerate|Accelerate button label" (click)="onAccelerateClicked()">Accelerate</a>
                     <a *ngIf="!eligibleForAcceleration" href="https://mempool.space/accelerator#why-cant-accelerate" target="_blank" class="info-badges ml-1" i18n-ngbTooltip="Mempool Accelerator&trade; tooltip" ngbTooltip="This transaction cannot be accelerated">
                         <fa-icon [icon]="['fas', 'info-circle']" [fixedWidth]="true"></fa-icon>
                     </a>
                   </div>
->>>>>>> b17b66a5
                 }
               </span>
             }
