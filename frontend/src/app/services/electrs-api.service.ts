--- conflicted
+++ resolved
@@ -18,14 +18,10 @@
   ) {
     this.apiBaseUrl = API_BASE_URL.replace('{network}', '');
     this.stateService.networkChanged$.subscribe((network) => {
-<<<<<<< HEAD
       if (network === 'bisq') {
         network = '';
       }
-      this.apiBaseUrl = API_BASE_URL + '/' + network;
-=======
       this.apiBaseUrl = API_BASE_URL.replace('{network}', network ? '/' + network : '');
->>>>>>> c4c3751e
     });
   }
 
